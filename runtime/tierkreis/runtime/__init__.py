--- conflicted
+++ resolved
@@ -101,11 +101,7 @@
                 and issubclass(return_cls, TierkreisStruct)
             ):
                 hint_outputs = return_hint
-<<<<<<< HEAD
-                struct_input = True
-=======
                 struct_output = True
->>>>>>> 190832a9
             else:
                 hint_outputs = make_dataclass(
                     f"{snake_to_pascal(func_name)}Outputs", [("value", return_hint)]
